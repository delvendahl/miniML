from __future__ import annotations
import numpy as np
import matplotlib.pyplot as plt
import os
from miniML import EventDetection, mEPSC_template, exp_fit
from scipy.ndimage import maximum_filter1d

os.environ['TF_CPP_MIN_LOG_LEVEL'] = '2'


class miniML_plots():
    '''miniML plotting class. Allows calling multiple standard plots based on miniML EventDetection objection
    Parameters
    ----------
    data: miniML EventDetection object
        Event detection and associated values and parameters to be plotted.  
    '''
    def __init__(self, data: EventDetection) -> None:
        self.detection = data
        self.main_trace_color = '#014182' # Blue variant to be used in plots.
        self.orange_color = '#f0833a' # orange variant to be used in plots.
        self.red_color = '#a90308'
        self.green_color = '#287c37'

    def plot_gradient_search(self):
        fig, axs = plt.subplots(3, sharex=True, num='gradient search')

        mini_trace = self.detection.trace.data
        filtered_trace = self.detection.hann_filter(self.detection.trace.data, filter_size=self.detection.convolve_win)

        filtered_prediction = maximum_filter1d(self.detection.prediction, size=int(5*self.detection.interpol_factor), origin=-2)

        axs[0].plot(filtered_prediction, self.main_trace_color)
<<<<<<< HEAD
        axs[0].scatter(self.detection.start_pnts, filtered_prediction[self.detection.start_pnts], c=self.red_color, zorder=2, label='start points')
        axs[0].scatter(self.detection.end_pnts, filtered_prediction[self.detection.end_pnts],  c=self.green_color, zorder=2, label='end points')
=======
        axs[0].scatter(self.detection.start_pnts, self.detection.prediction[self.detection.start_pnts], c=self.red_color, zorder=2, label='start points')
        axs[0].scatter(self.detection.end_pnts, self.detection.prediction[self.detection.end_pnts], c=self.green_color, zorder=2, label='end points')
>>>>>>> 5ca3b32f
        axs[0].legend(loc='upper right')

        axs[1].plot(mini_trace, c='k', alpha=0.4)
        axs[1].plot(filtered_trace, c=self.main_trace_color)

        axs[1].scatter(self.detection.event_locations, filtered_trace[self.detection.event_locations], c=self.orange_color, zorder=2, label='event locations')
        axs[1].scatter(self.detection.start_pnts, filtered_trace[self.detection.start_pnts], c=self.red_color, zorder=2)
        axs[1].scatter(self.detection.end_pnts, filtered_trace[self.detection.end_pnts], c=self.green_color, zorder=2)
        axs[1].legend(loc='upper right')

        axs[2].plot(self.detection.gradient, c='k', alpha=0.4, label='gradient')
        axs[2].plot(self.detection.smth_gradient, self.main_trace_color, label='filtered gradient')
        axs[2].axhline(self.detection.grad_threshold, c=self.orange_color, ls='--', label='threshold (4x std of noise)')
        axs[2].legend(loc='upper right')
        plt.show()

    def plot_event_overlay(self) -> None:
        '''
        plot the average event waveform overlayed on top of the individual events
        plus the fitted event.
        '''
        if not self.detection.events_present():
            return
        
        events = self.detection.events[self.detection.singular_event_indices]
        event_x = np.arange(0, events.shape[1]) * self.detection.trace.sampling
            
        # average
<<<<<<< HEAD
        ev_average = np.mean(events, axis=0)
=======
        ev_average = np.mean(self.detection.events, axis=0)
        plt.plot(np.arange(0, self.detection.events.shape[1]) * self.detection.trace.sampling, ev_average, c=self.red_color, linewidth='3', label='average event')
>>>>>>> 5ca3b32f
        
        # fit
        fitted_ev = exp_fit(event_x[self.detection.avg_decay_fit_start:],
                            *self.detection.avg_decay_fit) * self.detection.event_direction


        fig = plt.figure('Event average and fit')
        plt.plot(event_x, events.T, c=self.main_trace_color, alpha=0.3)
        plt.plot(event_x, ev_average, c=self.red_color,linewidth='3', label='average event')
        
        plt.plot(event_x[self.detection.avg_decay_fit_start:],
                 fitted_ev, c=self.orange_color, ls='--', label='fit')
        
        plt.ylabel(f'{self.detection.trace.y_unit}')
        plt.xlabel('time (s)')
        plt.legend(loc='upper right')
        plt.show()

    def plot_singular_event_average(self):
        '''Plot event overlay + avg for events that have no overlapping events'''
<<<<<<< HEAD
        events = self.detection.events[self.detection.singular_event_indices]

=======
        win_time = self.detection.window_size * self.detection.trace.sampling
        no_events_in_decay = np.where(np.diff(self.detection.event_peak_times) > win_time * 1.5)[0]
        no_events_in_rise = np.where(np.diff(self.detection.event_peak_times) > win_time * 0.5)[0] + 1
        intersection = np.intersect1d(no_events_in_rise, no_events_in_decay, assume_unique=False, return_indices=False)
        events = self.detection.events[intersection]
        # events = self.detection.events[no_events_in_decay]
        # events = self.detection.events[no_events_in_rise]
>>>>>>> 5ca3b32f
        fig = plt.figure(f'singular_events')
        plt.plot(events.T, c=self.main_trace_color, alpha=0.3)
        plt.plot(np.mean(events.T, axis=1), c=self.red_color, linewidth='3', label='average event')
        plt.show()



    def plot_event_histogram(self, plot: str='amplitude', cumulative: bool=False) -> None:
        ''' Plot event amplitude or frequency histogram '''
        if not self.detection.events_present():
            return
        if plot == 'frequency':
            data = np.diff(self.detection.event_locations * self.detection.trace.sampling, prepend=0)
            xlab_str = 'inter-event interval (s)'
        elif plot == 'amplitude':
            data = self.detection.event_stats.amplitudes
            xlab_str = f'amplitude ({self.detection.trace.y_unit})'
        else:
            return
        histtype = 'step' if cumulative else 'bar'
        ylab_str = 'cumulative frequency' if cumulative else 'count'
        fig = plt.figure(f'{plot}_histogram')
        plt.hist(data, bins='auto', cumulative=cumulative, density=cumulative, histtype=histtype, color=self.main_trace_color)
        plt.ylabel(ylab_str)
        plt.xlabel(xlab_str)
        plt.show()

    def plot_prediction(self, include_data: bool=False, plot_event_params: bool=False, plot_filtered_prediction: bool=False, 
                        plot_filtered_trace: bool=False, save_fig: str='') -> None:
        ''' 
        Plot prediction trace, optionally together with data and detection result.
        
        include_data: bool
            Boolean whether to include data and detected event peaks in the plot.
        plot_event_params: bool
            Boolean whether to plot event onset and half decay points.
        plot_filtered_prediction: bool
            Boolean whether to plot filtered prediction trace (maximum filter).
        plot_filtered_trace: bool
            Boolean whether to plot filtered prediction trace (hann window). If
            True, the first and last 100 points remain unchanged, to mask edge artifacts.
        save_fig: str
            Filename to save the figure to (in SVG format). If provided, plot will not be shown.
        '''
                
        fig = plt.figure('prediction')
        if include_data:
            ax1 = plt.subplot(211)
        prediction_x = np.arange(0, self.detection.prediction.shape[0]) * self.detection.trace.sampling
        if plot_filtered_prediction:
            plt.plot(prediction_x, maximum_filter1d(self.detection.prediction, size=int(5*self.detection.interpol_factor), origin=-2), c=self.main_trace_color)
        else:
            plt.plot(prediction_x, self.detection.prediction, c=self.main_trace_color)
        plt.axhline(self.detection.model_threshold, ls='--', c=self.orange_color)
        plt.ylabel('probability')

        if include_data:
            plt.tick_params('x', labelbottom=False)
            _ = plt.subplot(212, sharex=ax1)
            if plot_filtered_trace:
                main_trace = self.detection.hann_filter(self.detection.trace.data, filter_size=self.detection.convolve_win)
                plt.plot(self.detection.trace.time_axis, self.detection.trace.data, c='k', alpha=0.4)

            else:
                main_trace = self.detection.trace.data

            plt.plot(self.detection.trace.time_axis, main_trace, c=self.main_trace_color)
            
            # try:
            plt.scatter(self.detection.event_peak_times, main_trace[self.detection.event_peak_locations], c=self.orange_color, s=20, zorder=2, label='peak positions')
            
            if plot_event_params:
                bsl_starts = self.detection.bsl_starts * self.detection.trace.sampling
                bsl_ends = self.detection.bsl_ends * self.detection.trace.sampling

                plt.scatter(bsl_starts, self.detection.event_bsls, c=self.red_color, zorder=2, s=20, label='baseline')
                plt.scatter(bsl_ends, self.detection.event_bsls, c=self.red_color, zorder=2, s=20)
                plt.hlines(self.detection.event_bsls,
                        bsl_starts,
                        bsl_ends, color=self.red_color, zorder=2, ls='--', lw=2)


                ### remove np.nans from halfdecay
                half_decay_for_plot = self.detection.half_decay[np.argwhere(~np.isnan(self.detection.half_decay)).flatten()].astype(np.int64)
                half_decay_times_for_plot = self.detection.half_decay_times[np.argwhere(~np.isnan(self.detection.half_decay_times)).flatten()]
                plt.scatter(half_decay_times_for_plot, main_trace[half_decay_for_plot], c=self.green_color, s=20, zorder=2, label='half decay')

                plt.scatter(self.detection.min_positions_rise, self.detection.min_values_rise, c='magenta', s=20, zorder=2, label='10-90 rise')
                plt.scatter(self.detection.max_positions_rise, self.detection.max_values_rise, c='magenta', s=20, zorder=2)


            data_range = np.abs(np.max(main_trace) - np.min(main_trace))
            dat_min = np.min(main_trace)
            plt.eventplot(self.detection.event_peak_times, lineoffsets=dat_min - data_range/15, 
                            linelengths=data_range/20, color='k', lw=1.5)

            plt.tick_params('x')
            plt.ylabel(f'{self.detection.trace.y_unit}')
            
        plt.xlabel('time (s)')
        plt.legend(loc='upper right')
        if save_fig:
            if not save_fig.endswith('.svg'):
                save_fig = save_fig + '.svg'
            plt.savefig(save_fig, format='svg')
            plt.clf()
            plt.close()
            return
        plt.show()

    def plot_event_locations(self, plot_filtered: bool=False, save_fig: str='') -> None:
        ''' 
        Plot prediction trace, together with data and detected event positions (before any actual analysis is done).
        
        plot_filtered: bool
            Boolean whether to plot filtered prediction trace (maximum filter).
        save_fig: str
            Filename to save the figure to (in SVG format). If provided, plot will not be shown.
        '''
        fig = plt.figure('event locations')
        ax1 = plt.subplot(211)

        if plot_filtered:
            plt.plot(maximum_filter1d(self.detection.prediction, size=int(5*self.detection.interpol_factor), origin=-2), c=self.main_trace_color)
        else:
            plt.plot(self.detection.prediction, c=self.main_trace_color)

        plt.axhline(self.detection.model_threshold, color=self.orange_color, ls='--')
        plt.ylabel('probability')
        plt.tick_params('x', labelbottom=False)

        ax2 = plt.subplot(212, sharex=ax1)
        plt.plot(self.detection.trace.data, c=self.main_trace_color)
        
        try:
            plt.scatter(self.detection.event_locations, self.detection.trace.data[self.detection.event_locations], c=self.orange_color, s=20, zorder=2)
            data_range = np.abs(np.max(self.detection.trace.data) - np.min(self.detection.trace.data))
            dat_min = np.min(self.detection.trace.data)
            plt.eventplot(self.detection.event_locations, lineoffsets=dat_min - data_range/15, 
                          linelengths=data_range/20, color='k', lw=1.5)
        except IndexError as e:
            pass
        
        plt.tick_params('x')
        plt.ylabel(f'{self.detection.trace.y_unit}')
        plt.xlabel('time in points')
        if save_fig:
            if not save_fig.endswith('.svg'):
                save_fig = save_fig + '.svg'
            plt.savefig(save_fig, format='svg')
            plt.close()
        else:
            plt.show()

    def plot_detection(self, save_fig: str='') -> None:
        ''' 
        Plot detection results together with data.
        
        save_fig: str
            Filename to save the figure to (in SVG format).
        '''
        fig = plt.figure('detection')
        plt.plot(self.detection.trace.time_axis, self.detection.trace.data, zorder=1, c=self.main_trace_color)
        if hasattr(self.detection, 'event_stats'):
            plt.scatter(self.detection.event_peak_times, self.detection.trace.data[self.detection.event_peak_locations], c=self.orange_color, s=20, zorder=2)
            dat_range = np.abs(np.max(self.detection.trace.data) - np.min(self.detection.trace.data))
            dat_min = np.min(self.detection.trace.data)
            plt.eventplot(self.detection.event_peak_times, lineoffsets=dat_min - dat_range/15, linelengths=dat_range/20, color='k', lw=1.5)

        plt.xlabel('s')
        plt.ylabel(f'{self.detection.trace.y_unit}')
        
        if save_fig:
            if not save_fig.endswith('.svg'):
                save_fig = save_fig + '.svg'
            plt.savefig(save_fig, format='svg')
            plt.close()
            return
        plt.show()<|MERGE_RESOLUTION|>--- conflicted
+++ resolved
@@ -22,6 +22,7 @@
         self.red_color = '#a90308'
         self.green_color = '#287c37'
 
+        
     def plot_gradient_search(self):
         fig, axs = plt.subplots(3, sharex=True, num='gradient search')
 
@@ -31,13 +32,8 @@
         filtered_prediction = maximum_filter1d(self.detection.prediction, size=int(5*self.detection.interpol_factor), origin=-2)
 
         axs[0].plot(filtered_prediction, self.main_trace_color)
-<<<<<<< HEAD
         axs[0].scatter(self.detection.start_pnts, filtered_prediction[self.detection.start_pnts], c=self.red_color, zorder=2, label='start points')
         axs[0].scatter(self.detection.end_pnts, filtered_prediction[self.detection.end_pnts],  c=self.green_color, zorder=2, label='end points')
-=======
-        axs[0].scatter(self.detection.start_pnts, self.detection.prediction[self.detection.start_pnts], c=self.red_color, zorder=2, label='start points')
-        axs[0].scatter(self.detection.end_pnts, self.detection.prediction[self.detection.end_pnts], c=self.green_color, zorder=2, label='end points')
->>>>>>> 5ca3b32f
         axs[0].legend(loc='upper right')
 
         axs[1].plot(mini_trace, c='k', alpha=0.4)
@@ -54,6 +50,7 @@
         axs[2].legend(loc='upper right')
         plt.show()
 
+        
     def plot_event_overlay(self) -> None:
         '''
         plot the average event waveform overlayed on top of the individual events
@@ -66,18 +63,12 @@
         event_x = np.arange(0, events.shape[1]) * self.detection.trace.sampling
             
         # average
-<<<<<<< HEAD
         ev_average = np.mean(events, axis=0)
-=======
-        ev_average = np.mean(self.detection.events, axis=0)
-        plt.plot(np.arange(0, self.detection.events.shape[1]) * self.detection.trace.sampling, ev_average, c=self.red_color, linewidth='3', label='average event')
->>>>>>> 5ca3b32f
         
         # fit
         fitted_ev = exp_fit(event_x[self.detection.avg_decay_fit_start:],
                             *self.detection.avg_decay_fit) * self.detection.event_direction
 
-
         fig = plt.figure('Event average and fit')
         plt.plot(event_x, events.T, c=self.main_trace_color, alpha=0.3)
         plt.plot(event_x, ev_average, c=self.red_color,linewidth='3', label='average event')
@@ -92,23 +83,11 @@
 
     def plot_singular_event_average(self):
         '''Plot event overlay + avg for events that have no overlapping events'''
-<<<<<<< HEAD
         events = self.detection.events[self.detection.singular_event_indices]
-
-=======
-        win_time = self.detection.window_size * self.detection.trace.sampling
-        no_events_in_decay = np.where(np.diff(self.detection.event_peak_times) > win_time * 1.5)[0]
-        no_events_in_rise = np.where(np.diff(self.detection.event_peak_times) > win_time * 0.5)[0] + 1
-        intersection = np.intersect1d(no_events_in_rise, no_events_in_decay, assume_unique=False, return_indices=False)
-        events = self.detection.events[intersection]
-        # events = self.detection.events[no_events_in_decay]
-        # events = self.detection.events[no_events_in_rise]
->>>>>>> 5ca3b32f
         fig = plt.figure(f'singular_events')
         plt.plot(events.T, c=self.main_trace_color, alpha=0.3)
         plt.plot(np.mean(events.T, axis=1), c=self.red_color, linewidth='3', label='average event')
         plt.show()
-
 
 
     def plot_event_histogram(self, plot: str='amplitude', cumulative: bool=False) -> None:
@@ -185,7 +164,6 @@
                         bsl_starts,
                         bsl_ends, color=self.red_color, zorder=2, ls='--', lw=2)
 
-
                 ### remove np.nans from halfdecay
                 half_decay_for_plot = self.detection.half_decay[np.argwhere(~np.isnan(self.detection.half_decay)).flatten()].astype(np.int64)
                 half_decay_times_for_plot = self.detection.half_decay_times[np.argwhere(~np.isnan(self.detection.half_decay_times)).flatten()]
@@ -193,7 +171,6 @@
 
                 plt.scatter(self.detection.min_positions_rise, self.detection.min_values_rise, c='magenta', s=20, zorder=2, label='10-90 rise')
                 plt.scatter(self.detection.max_positions_rise, self.detection.max_values_rise, c='magenta', s=20, zorder=2)
-
 
             data_range = np.abs(np.max(main_trace) - np.min(main_trace))
             dat_min = np.min(main_trace)
@@ -214,6 +191,7 @@
             return
         plt.show()
 
+        
     def plot_event_locations(self, plot_filtered: bool=False, save_fig: str='') -> None:
         ''' 
         Plot prediction trace, together with data and detected event positions (before any actual analysis is done).
@@ -258,6 +236,7 @@
         else:
             plt.show()
 
+            
     def plot_detection(self, save_fig: str='') -> None:
         ''' 
         Plot detection results together with data.
