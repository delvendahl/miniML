--- conflicted
+++ resolved
@@ -112,11 +112,7 @@
     return onset_position
 
 
-<<<<<<< HEAD
-def get_event_risetime(data, peak_position: int, bsl_start_position: int, baseline:float):
-=======
 def get_event_risetime(data: np.ndarray, peak_position: int, onset_position: int, min_percentage: float=10, max_percentage: float=90) -> tuple[float, int, int]:
->>>>>>> a6c820d7
     """
     Get the risetime of an event (default, 10-90%).
 
@@ -133,11 +129,6 @@
     - max_position_rise: An integer representing the index of the maximum position in the risetime range.
     """
 
-<<<<<<< HEAD
-    min_percentage = 20
-    max_percentage = 80
-=======
->>>>>>> a6c820d7
     if not (0 <= min_percentage < max_percentage) and (min_percentage < max_percentage <= 100):
         raise ValueError('Invalid risetime parameters.')
 
