--- conflicted
+++ resolved
@@ -116,11 +116,7 @@
 def get_event_risetime(data: np.ndarray, sampling_rate:int, baseline:float, min_percentage: float=10, max_percentage: float=90, 
                        amplitude:float=None) -> tuple[float, float, float, float, float]:
     """
-<<<<<<< HEAD
     Get the risetime of an event (default, 10-90%). Data will automatically be resampled to 200 kHz (by linear interpolation) sampling rate for better accuracy.
-=======
-    Get the risetime of an event (default, 10-90%). Data will automatically be resampled to 100 kHz (by linear interpolation) sampling rate for better accuracy.
->>>>>>> c7948555
 
     Parameters:
     - data: A list or array-like object containing the rise data.
