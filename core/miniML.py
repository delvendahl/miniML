from __future__ import annotations
import numpy as np
import h5py
import matplotlib.pyplot as plt
import tensorflow as tf
import os
import pandas as pd
import pickle as pkl
from pathlib import Path
from scipy import signal
from scipy.optimize import curve_fit
from scipy.ndimage import maximum_filter1d
from miniML_functions import (get_event_peak, get_event_baseline, get_event_onset, get_event_risetime, 
                              get_event_halfdecay_time, get_event_charge)

os.environ['TF_CPP_MIN_LOG_LEVEL'] = '2'


#  --------------------------------------------------  #
#  general functions                                   #
def exp_fit(x: np.ndarray, amp: float, tau: float, offset: float) -> np.ndarray:
    """
    Fits an exponential curve to the given data.

    Parameters:
        x (np.ndarray): The input data.
        amp (float): The amplitude of the exponential curve.
        tau (float): The time constant of the exponential curve.
        offset (float): The offset of the exponential curve.

    Returns:
        np.ndarray: The fitted exponential curve.
    """

    return amp * np.exp(-(x - x[0]) / tau) + offset


def mEPSC_template(x: np.ndarray, amplitude: float, t_rise: float, t_decay: float, x0: float) -> np.ndarray:
    """
    Generates a template miniature excitatory postsynaptic current (mEPSC) based on the given parameters.

    Parameters:
        x (np.ndarray): An array of x values.
        amplitude (float): The amplitude of the mEPSCs.
        t_rise (float): The rise time constant of the mEPSCs.
        t_decay (float): The decay time constant of the mEPSCs.
        x0 (float): The onset time point for the mEPSCs.

    Returns:
        np.ndarray: An array of y values representing an mEPSC template.

    Note:
        - The formula used to calculate the template is y = amplitude * (1 - np.exp(-(x - x0) / t_rise)) * np.exp(-(x - x0) / t_decay).
        - Any values of x that are less than x0 will be set to 0 in the resulting array.
    """
    y = amplitude * (1 - np.exp(-(x - x0) / t_rise)) * np.exp(-(x - x0) / t_decay)
    y[x < x0] = 0

    return y


@tf.function
def minmax_scaling(x: tf.Tensor) -> tf.Tensor:
    """
    Applies min-max scaling to the input tensor.

    Args:
        x (tf.Tensor): The input tensor to be scaled.

    Returns:
        tf.Tensor: The scaled tensor.
    """
    x_min = tf.expand_dims(tf.math.reduce_min(x), axis=-1)
    x_max = tf.expand_dims(tf.math.reduce_max(x), axis=-1)

    return tf.math.divide(tf.math.subtract(x, x_min), tf.math.subtract(x_max, x_min))


#  --------------------------------------------------  #
#  miniML classes                                      #
class MiniTrace():
    '''miniML class for a time series data trace containing synaptic events. Data are stored as float64 numpy ndarray.

    Parameters
    ----------
    data: np.ndarray | list, default=[]
        The data to be analysed.
    sampling_interval: float, default=1
        The sampling interval of the data in seconds.
    y_unit: str, default=''
        The physical unit of the y-axis.
    filename: str, default=''
        The filename of the trace.

    Attributes
    ----------
    events: np.ndarray
        Detected events as 2d array.
    '''
    def __init__(self, data: np.ndarray | list=None, sampling_interval: float=1, y_unit: str='', filename: str='') -> None:
        self.data = data
        self.sampling = sampling_interval
        self.events = []
        self.y_unit = y_unit
        self.filename = filename

    @property
    def data(self) -> np.ndarray:
        return self._data

    @data.setter
    def data(self, data) -> None:
        # ensure data is float64 to avoid issues with minmax_scale
        self._data = data.astype(np.float64)

    @property
    def sampling(self) -> float:
        return self._sampling

    @sampling.setter
    def sampling(self, value) -> None:
        if value < 0:
            raise ValueError('Sampling interval must be positive')
        self._sampling = value

    @property
    def sampling_rate(self) -> float:
        return np.round(1/self.sampling)

    @property
    def time_axis(self) -> np.ndarray:
        ''' Returns time axis as numpy array '''
        return np.arange(0, len(self.data)) * self.sampling

    @property
    def total_time(self) -> float:
        ''' Returns the total duration of the recording '''
        return len(self.data) * self.sampling

    @classmethod
    def from_h5_file(cls, filename: str, tracename: str='mini_data', scaling: float=1e12, 
                     sampling: float=2e-5, unit: str='pA') -> MiniTrace:
        ''' Loads data from an hdf5 file. Name of the dataset needs to be specified.

        Parameters
        ----------
        filename: str
            Path of the .h5 file to load.
        tracename: str, default='mini_data'
            Name of the dataset in the file to be loaded.
        scaling: float, default=1e12
            Scaling factor applied to the data. Defaults to 1e12 (i.e. pA)
        sampling: float, default=2e-5
            The sampling interval of the data in seconds. Defaults to 20 microseconds (i.e. 50kHz sampling rate).
        unit: string, default='pA'
            Data unit string after scaling. Used for display purposes.

        Returns
        -------
        MiniTrace
            An initialized MiniTrace object.

        Raises  
        ------
        FileNotFoundError
            When the specified file does not exist.
        '''
        with h5py.File(filename, 'r') as f:
            path = f.visit(lambda key : key if isinstance(f[key], h5py.Dataset) and key.split('/')[-1] == tracename else None)
            if path is None:
                raise FileNotFoundError('Trace not found in file')
            data = f[path][:] * scaling

        return cls(data=data, sampling_interval=sampling, y_unit=unit, filename=Path(filename).name)


    @classmethod
    def from_heka_file(cls, filename: str, rectype: str, group: int=1, exclude_series:list=[], exclude_sweeps:dict={},
                        scaling: float=1, unit: str=None, resample: bool=True) -> MiniTrace:
        ''' Loads data from a HEKA .dat file. Name of the PGF sequence needs to be specified.

        Parameters
        ----------
        filename: string
            Path of a .dat file.
        rectype: string
            Name of the PGF sequence in the file to be loaded.
        group: int, default=1
            HEKA group to load data from. HEKA groups are numbered starting from 1. Defaults to 1. 
        exclude_series: list, default=[].
            List of HEKA series to exclude.
        exclude_sweeps: dict, default={}.
            Dictionary with sweeps to exclude from analysis. E.g. {2 : [4, 5]} excludes sweeps 4 & 5 from series 2.
        scaling: float, default=1e12
            Scaling factor applied to the data. Defaults to 1e12 (i.e. pA)
        unit: str, default=''
            Data unit, to be set when using scaling factor.
        resample: boolean, defaulT=rue
            Resample data in case of sampling rate mismatch.

        Returns
        -------
        MiniTrace
            An initialized MiniTrace object.
        Raises
        ------
        Exception or ValueError
            If the file is not a valid .dat file.
        ValueError
            When the sampling rates of different series mismatch and resampling is set to False.
        '''
        if not Path(filename).suffix.lower() == '.dat':
            raise Exception('Incompatible file type. Method only loads .dat files.')

        import FileImport.HekaReader as heka
        bundle = heka.Bundle(filename)

        group = group - 1
        if group < 0 or group > len(bundle.pul.children) - 1:
            raise IndexError('Group index out of range')

        bundle_series = dict()
        for i, SeriesRecord in enumerate(bundle.pul[group].children):
            bundle_series.update({i: SeriesRecord.Label})

        series_list = [series_number for series_number, record_type in bundle_series.items() \
                  if record_type == rectype and series_number not in exclude_series]
        
        series_data = []
        series_resistances = []
        for series in series_list:
            sweep_data = []
            for sweep in range(bundle.pul[group][series].NumberSweeps):
                if series not in exclude_sweeps:
                    try:
                        sweep_data.append(bundle.data[group, series, sweep, 0])   
                    except IndexError as e:
                        pass
                else:
                    if sweep not in exclude_sweeps[int(series)]:
                        try:
                            sweep_data.append(bundle.data[group, series, sweep, 0])   
                        except IndexError as e:
                            pass
            pgf_series_index = sum(len(bundle.pul[i].children) for i in range(group)) + series
            series_data.append((np.array(sweep_data).flatten(), bundle.pgf[pgf_series_index].SampleInterval))
            series_resistances.append((1/bundle.pul[group][series][0][0].GSeries) * 1e-6)

        max_sampling_interval = max([el[1] for el in series_data])
        data = np.array([], dtype=np.float64)
        for i, dat in enumerate(series_data):
            if dat[1] < max_sampling_interval:
                if not resample:
                    raise ValueError(f'Sampling interval of series {i} is smaller than maximum sampling interval of all series')
                step = int(max_sampling_interval / dat[1])
                data = np.append(data, dat[0][::step])
            else:
                data = np.append(data, dat[0])
        
        data_unit = unit if unit is not None else bundle.pul[group][series_list[0]][0][0].YUnit

        MiniTrace.excluded_sweeps = exclude_sweeps
        MiniTrace.exlucded_series = exclude_series
        MiniTrace.Rseries = series_resistances

        return cls(data=data * scaling, sampling_interval=max_sampling_interval, 
                   y_unit=data_unit, filename=Path(filename).name)


    @classmethod
    def from_axon_file(cls, filename: str, channel: int=0, scaling: float=1.0, unit: str=None) -> MiniTrace:
        ''' Loads data from an AXON .abf file.

        Parameters
        ----------
        filename: string
            Path of a .abf file.
        channel: int, default: 0
            The recording channel to load
        scaling: float, default=1.0
            Scaling factor applied to the data.
        unit: str, default=''
            Data unit, to be set when using scaling factor.
        Returns
        -------
        MiniTrace
            An initialized MiniTrace object.
        Raises
        ------
        Exception
            If the file is not a valid .abf file.
        IndexError
            When the selected channel does not exist in the file.
        '''
        if not Path(filename).suffix.lower() == '.abf':
            raise Exception('Incompatible file type. Method only loads .abf files.')

        import pyabf
        abf_file = pyabf.ABF(filename)
        if channel not in abf_file.channelList:
            raise IndexError('Selected channel does not exist.')

        data_unit = unit if unit is not None else abf_file.adcUnits[channel]

        return cls(data=abf_file.data[channel] * scaling, sampling_interval=1/abf_file.sampleRate, 
                    y_unit=data_unit, filename=Path(filename).name)


    def plot_trace(self) -> None:
        ''' Plots the trace '''
        plt.plot(self.time_axis, self.data)
        plt.xlabel('Time [s]')
        plt.ylabel(f'[{self.y_unit}]')
        plt.show()


    def detrend(self, detrend_type: str='linear', num_segments: int=0) -> MiniTrace:
        ''' Detrend the data. '''
        num_data = self.data.shape[0]
        breaks = np.arange(num_data/num_segments, num_data, num_data/num_segments, dtype=np.int64) if num_segments > 1 else 0
        detrended = signal.detrend(self.data, bp=breaks, type=detrend_type)

        return MiniTrace(detrended, self.sampling, y_unit=self.y_unit, filename=self.filename)


    def filter(self, notch: float=None, highpass: float=None, lowpass: float=None, order: int=4,
               savgol: float=None, hann:int=None) -> MiniTrace:
        ''' Filters trace with a combination of notch, high- and lowpass filters.
        If both lowpass and savgol arguments are passed, only the lowpass filter is applied. 
        notch: float, default=None
            Notch filter frequency (Hz)
        highpass: float, default=None
            Highpass cutoff frequency (Hz).
        lowpass: float, default=None
            Lowpass cutoff frequency (Hz). Set to None to turn filtering off.
        order: int, default=4
            Order of the filter.
        savgol: float, default=None
            The time window for Savitzky-Golay smoothing (ms).
            
        returns: MiniTrace
            A filtered MiniTrace object.
        '''
        filtered_data = self.data.copy()
        nyq = 0.5 * self.sampling_rate

        if notch:
            b_notch, a_notch = signal.iirnotch(notch, 2.0, self.sampling_rate)
            filtered_data = signal.filtfilt(b_notch, a_notch, filtered_data)
        if highpass:
            sos = signal.butter(order, highpass / nyq, btype='high', output='sos')
            filtered_data = signal.sosfilt(sos, filtered_data)
        if lowpass:
            if savgol:
                print('Warning: Two lowpass filteres selected, Savgol filter is ignored.')
            sos = signal.cheby2(order, 60, lowpass / nyq, btype='low', analog=False, output='sos', fs=None)
            filtered_data = signal.sosfiltfilt(sos, filtered_data)
        elif savgol:
            filtered_data = signal.savgol_filter(filtered_data, int(savgol/1000/self.sampling), polyorder=order)
        
        if hann:
            win = signal.windows.hann(hann)    
<<<<<<< HEAD
            filtered_data = signal.convolve(filtered_data, win, mode='same') / sum(win)
=======
            filtered_data = signal.convolve(filtered_data, win, mode='full') / sum(win)
            filtered_data[:hann] = self.data[:hann]
            filtered_data[filtered_data.shape[0]-hann:filtered_data.shape[0]] = self.data[filtered_data.shape[0]-hann:filtered_data.shape[0]]
>>>>>>> a6c820d7

        return MiniTrace(filtered_data, sampling_interval=self.sampling, y_unit=self.y_unit, filename=self.filename)


    def resample(self, sampling_frequency: float=None) -> MiniTrace:
        ''' Resamples the data trace to the given frequency 
        
        sampling_frequency: float
            Sampling frequency in Hz of the output data
            
        returns: MiniTrace
            A resampled MiniTrace object
        '''
        if sampling_frequency is None:
            return self

        resampling_factor = np.round(self.sampling_rate / sampling_frequency, 2)
        resampled_data = signal.resample(self.data, int(self.data.shape[0]/resampling_factor))
        new_sampling_interval = self.sampling * resampling_factor

        return MiniTrace(resampled_data, sampling_interval=new_sampling_interval, y_unit=self.y_unit, filename=self.filename)


    def _extract_event_data(self, positions: np.ndarray, before: int, after: int) -> np.ndarray:
        '''
        Extracts events from trace

        Parameters
        ------
        positions: np.ndarray
            The event positions.
        before: int
            Number of samples before event position for event extraction. Positions-before must be positive.
        after: int
            Number of samples after event positions for event extraction. Positions+after must smaller 
            than total number of samples in self.data.
        returns: np.ndarray
            2d array with events of shape (len(positions), before+after).
        
        Raises
        ------
        ValueError
            When the indices are too close to self.data boundaries
        '''
        if np.any(positions - before < 0) or np.any(positions + after >= self.data.shape[0]):
            raise ValueError('Cannot extract time windows exceeding input data size.')

        indices = positions + np.arange(-before, after)[:, None, None]

        return np.squeeze(self.data[indices].T, axis=1)


class EventStats():
    '''miniML class for event statistics.
    Parameters
    ----------
    amplitudes: np.ndarray
        Amplitudes of individual events.
    scores: np.ndarray
        Prediction scores of individual events.
    charges: np.ndarray
        Charge transfer of individual events.
    risetimes: np.ndarray
        10-90 percent rise times of events.
    halfdecays: np.ndarray
        Half decay times of events.
    avg_tau_decay: float
        Average decay time constant (seconds).
    rec_time: float
        Total recording duration (seconds).
    y_unit: str
        Data unit.
    Attributes
    ----------
    event_count: number of events
    '''
    def __init__(self, amplitudes, scores, charges, risetimes, decaytimes, tau, time, unit: str) -> None:
        self.amplitudes = amplitudes
        self.event_scores = scores
        self.charges = charges
        self.risetimes = risetimes
        self.halfdecays = decaytimes
        self.avg_tau_decay = tau
        self.rec_time = time
        self.y_unit = unit
        self.event_count = len(self.amplitudes)

    def mean(self, values: np.ndarray) -> float:
        ''' Returns mean of event parameter '''
        if ~np.all(np.isnan(values)) and self.event_count:
            return np.nanmean(values)
        else:
            return np.nan

    def std(self, values: np.ndarray) -> float:
        ''' Returns standard deviation of event parameter '''
        return np.nanstd(values, ddof=1) if values.shape[0] > 1 else np.nan

    def median(self, values: np.ndarray) -> float:
        ''' Returns median of event parameter '''
        return np.median(values)

    def cv(self, values: np.ndarray) -> float:
        ''' Returns coefficient of variation of event parameter '''
        return abs(self.std(values) / self.mean(values))

    def frequency(self) -> float:
        ''' Returns frequency of events '''
        return len(self.amplitudes) / self.rec_time


    def print(self) -> None:
        ''' Prints event statistics to stdout '''
        print('\nEvent statistics:\n-------------------------')
        print(f'    Number of events: {self.event_count}')
        print(f'    Average score: {self.mean(self.event_scores):.3f}')
        print(f'    Event frequency: {self.frequency():.4f} Hz')
        print(f'    Mean amplitude: {self.mean(self.amplitudes):.4f} {self.y_unit}')
        print(f'    Median amplitude: {self.median(self.amplitudes):.4f} {self.y_unit}')
        print(f'    Std amplitude: {self.std(self.amplitudes):.4f} {self.y_unit}')
        print(f'    CV amplitude: {self.cv(self.amplitudes):.3f}')
        print(f'    Mean charge: {self.mean(self.charges):.5f} pC')
        print(f'    CV charge: {self.cv(self.charges):.3f}')
        print(f'    Mean 10-90 risetime: {self.mean(self.risetimes)*1000:.3f} ms')
        print(f'    Mean half decay time: {self.mean(self.halfdecays)*1000:.3f} ms')
        print(f'    Tau decay: {self.avg_tau_decay*1000:.3f} ms')
        print('-------------------------')



class EventDetection():
    '''miniML main class with methods for event detection and -analysis.
    Parameters
    ----------
    data: miniML MiniTrace object
        The data trace to be analysed.
    window_size: int, default=600
        The window size for the event detection (samples per event window).
    event_direction: str, default='negative'
        Event direction in data. Should be 'negative' or any other string for positive events.
    training_direction: str, default='negative'
        Event direction during training. Should be 'negative' or 'positive'. All provided GitHub
        models were trained with negative events (improved TL performance). If a model is trained
        with positive events, this needs to be specified to run inference.
    verbose: int, default=1
        set verbose level (0 = no output, 1 = info, 2 = full)
    batch_size: int, default=128
        The batch size for the event detection (used in model.predict).
    model_path: str, default=''
        The path of the model file (.h5) to be used for event detection.
    model: tf.keras.Model, default=None
        The model instance to be used for event detection. Overrides loading from model_path method if specified.
    model_threshold: float, default=0.5
        The threshold for the model; range=(0,1).
    compile_model: bool, default=True
        Whether to compile the model.
    callbacks: list, default=[]
        List of callback functions to be used during event detection.
    Attributes
    ----------
    event_locations: np.ndarray
        The individual event locations
    event_scores: np.ndarray
        The individual prediction scores of events
    event_peak_locations: np.ndarray
        The individual event peak locations in samples
    event_peak_times: np.ndarray
        The individual event peak times
    events: np.ndarray
        The events as 2d array
    event_stats: EventStats object
        Contains event statistics
    '''
    def __init__(self, data: MiniTrace, window_size: int=600, event_direction: str='negative', training_direction: str='negative', verbose=1,
                 batch_size: int=128, model: tf.keras.Model=None, model_path: str='', model_threshold: float=0.5, compile_model=True, callbacks: list=[]) -> None:
        self.trace = data
        self.prediction = None
        self.window_size = window_size
        self.event_direction = event_direction
        self.training_direction = training_direction
        self.verbose = verbose
        self.event_locations = np.array([])
        self.event_scores = np.array([])
        self.events = np.array([])
        self.batch_size = batch_size
        self.model_path = model_path
        self.model = None
        self.model_threshold = None
        if model:
            self.model = model
            self.model_threshold = model_threshold
            self.callbacks = callbacks
        elif model_path:
            self.load_model(filepath=model_path, threshold=model_threshold, compile=compile_model)
            self.callbacks = callbacks
        
    @property
    def event_direction(self):
        return self._event_direction

    @event_direction.setter
    def event_direction(self, event_direction_str: str):
        self._event_direction = -1 if event_direction_str.lower() == 'negative' else 1

    @property
    def training_direction(self):
        return self._training_direction

    @training_direction.setter
    def training_direction(self, training_direction_str: str):
        self._training_direction = -1 if training_direction_str.lower() == 'negative' else 1


    def _init_arrays(self, attr_names: list, shape: int, dtype: type) -> None:
        ''' initialize multiple 1d ndarrays with given shape containing NaNs '''
        for label in attr_names:
            value = -1 if 'int' in str(dtype) else np.NaN
            setattr(self, str(label), np.full(int(shape), value, dtype=dtype))


    def events_present(self) -> bool:
        ''' Checks if events are present '''
        num_events = self.events.shape[0]
        
        return num_events != 0


    def load_model(self, filepath: str, threshold: float=0.5, compile: bool=True) -> None:
        ''' Loads trained miniML model from hdf5 file '''
        self.model = tf.keras.models.load_model(filepath, compile=compile)
        self.model_threshold = threshold
        if self.verbose:
            print(f'Model loaded from {filepath}')


    def hann_filter(self, data: np.ndarray, filter_size: int) -> np.ndarray:
        '''
        Hann window filter. Start and end of the data are not filtered, to avoid artifacts
        from zero padding.
        '''
        win = signal.windows.hann(filter_size)    
        filtered_data = signal.convolve(data, win, mode='same') / sum(win)
        filtered_data[:filter_size] = data[:filter_size]
        filtered_data[filtered_data.shape[0]-filter_size:filtered_data.shape[0]] = data[filtered_data.shape[0]-filter_size:filtered_data.shape[0]]

        return filtered_data


    def _linear_interpolation(self, data: np.ndarray, interpol_to_len: int) -> tuple[np.ndarray, float]:
        '''
        linear interpolation of a data stretch to match the indicated number of points.

        returns
        -----------
        data_interpolated:
            the interpolated data
        interpol_factor:
            the factor by which the data was up or downsampled
        '''        
        x = np.arange(0, data.shape[0])
        x_interpol = np.linspace(0, data.shape[0], interpol_to_len)
        
        interpol_factor = len(x_interpol) / len(x)
        data_interpolated = np.interp(x_interpol, x, data, left=None, right=None, period=None)
        return data_interpolated, interpol_factor


    def __predict(self) -> None:
        '''
        Performs prediction on a data trace using a sliding window of size `window_size` with a stride size given by `stride`.
        The prediction is performed on the data using the miniML model.
        Speed of prediction depends on batch size of model.predict(), but too high batch sizes will give low precision results.
        Raises  
            ValueError when stride is below 1 or above window length
        '''
        # resample values for prediction:
        data = signal.resample(self.trace.data, round(len(self.trace.data)*self.resampling_factor))
        
        # invert the trace if event_direction and training_direction are different.
        if self.event_direction != self.training_direction:
            data *= -1

        win_size = round(self.window_size*self.resampling_factor)
        stride = round(self.stride_length*self.resampling_factor)

        if stride <= 0 or stride > win_size:
            raise ValueError('Invalid stride')
        
        ds = tf.keras.utils.timeseries_dataset_from_array(data=np.expand_dims(data, axis=1).astype(np.float32), 
                                                          targets=None, 
                                                          sequence_length=win_size, 
                                                          sequence_stride=stride,
                                                          batch_size=None,
                                                          shuffle=False)
        
        ds = ds.map(minmax_scaling, num_parallel_calls=tf.data.AUTOTUNE)
        ds = ds.batch(self.batch_size, num_parallel_calls=tf.data.AUTOTUNE)
        ds = ds.prefetch(tf.data.AUTOTUNE)

        self.prediction = tf.squeeze(self.model.predict(ds, verbose=self.verbose, callbacks=self.callbacks))
        

    def _interpolate_prediction_trace(self) -> tuple[np.ndarray, float]:
        '''
        Interpolate the prediction trace such that it corresponds 1:1 to the raw data before resampling.
        Last few points of the data will not have prediction values because the data is shorter than the
        required window size.
        '''
        stride = round(self.stride_length*self.resampling_factor)
        pn = len(self.prediction) - 1 
        pn_mapped = pn * stride
        pn_in_raw_data = round(pn_mapped/self.resampling_factor)
        resampled_prediction, interpol_factor = self._linear_interpolation(data=self.prediction, interpol_to_len=pn_in_raw_data)

        return resampled_prediction, interpol_factor


    def _get_prediction_peaks(self, peak_w: int=10) -> tuple[np.ndarray, np.ndarray, np.ndarray]:
        '''
        Find peaks in prediction trace and extracted start- and endpoints of event areas based on left 
        and right ips respectively.
        '''
        filtered_prediction = maximum_filter1d(self.prediction, size=int(5*self.interpol_factor), origin=-2)
        
        _, peak_properties = signal.find_peaks(x=filtered_prediction, height=self.model_threshold,
                                               prominence=self.model_threshold, width=peak_w*self.interpol_factor)

        start_pnts = np.array(peak_properties['left_ips'] + self.window_size/4, dtype=np.int64)
        end_pnts =  np.array(peak_properties['right_ips'] + self.window_size/2, dtype=np.int64)
        scores = peak_properties['peak_heights']

        return start_pnts, end_pnts, scores


    def _make_smth_gradient(self) -> tuple[np.ndarray, np.ndarray]:
        '''
        Generate a smoothed gradient trace of the data.
        '''
        # filter raw data trace, calculate gradient and filter first derivative trace        
        trace_convolved = self.hann_filter(data=self.trace.data, filter_size=self.convolve_win)
        trace_convolved *= self.event_direction # (-1 = 'negative', 1 else)
        
        gradient = np.gradient(trace_convolved, self.trace.sampling)
        gradient[:int(self.convolve_win*1.5)] = 0
        gradient[gradient.shape[0]-int(self.convolve_win*1.5):gradient.shape[0]] = 0

        smth_gradient = self.hann_filter(data=gradient, filter_size=self.gradient_convolve_win)
        smth_gradient[:self.gradient_convolve_win] = 0
        smth_gradient[smth_gradient.shape[0]-self.gradient_convolve_win:smth_gradient.shape[0]] = 0

        return gradient, smth_gradient


    def _get_grad_threshold(self, grad: np.ndarray, start_pnts: np.ndarray, end_pnts: np.ndarray) -> int:
        '''
        Get threshold based on standard deviation of the derivative of event-free data sections.
        '''
        split_data = np.split(grad, np.vstack((start_pnts, end_pnts)).ravel('F'))
        event_free_data = np.concatenate(split_data[::2]).ravel()
        grad_threshold = int(4 * np.std(event_free_data))

        return grad_threshold


    def _find_event_locations(self, limit: int, scores: np.ndarray, rel_prom_cutoff: float=0.25) -> tuple[np.ndarray, np.ndarray]:
        '''
        Find approximate event positions based on negative threshold crossings in prediction trace. Extract
        segment of peak windows in prediction trace and search for peaks in first derivative. If no peak is found,
        the maximum first derivate is used as peak localization.

        Parameters
        ------
        limit: int
            Right trace limit to make sure events at the very border are not picked up.
        scores: numpy array
            Prediction value for the events
        rel_prom_cutoff: float
            Relative prominence cutoff. Determines the minimum relative prominence for detection of overlapping events

        Returns
        ------
        event_locations: numpy array
            Location of steepest rise of the events
        event_scores: numpy array
            Prediction value for the events

        '''
        # Remove indices at left and right borders to prevent boundary issues.
        mask = (self.start_pnts > self.window_size) & (self.end_pnts < self.prediction.shape[0])
        
        self.end_pnts = self.end_pnts[mask]
        self.start_pnts = self.start_pnts[mask]
        scores = scores[mask]

        event_locations, event_scores = [], []
        for i, _ in enumerate(self.start_pnts): 
            peaks, peak_params = signal.find_peaks(x=self.smth_gradient[self.start_pnts[i]:self.end_pnts[i]], 
                                                   height=self.grad_threshold, prominence=self.grad_threshold)
            
            if peaks.shape[0] > 1: # If > 1 peak found; apply relative prominence cutoff of .25
                rel_prom = peak_params['prominences']/np.max(peak_params['prominences'])
                inds = np.argwhere(rel_prom >= rel_prom_cutoff).flatten()
                peaks = peaks[inds]
                for my_param in peak_params:
                    peak_params[my_param] = peak_params[my_param][inds]
            
            if not len(peaks): # If no peak found: default argmax finding
                peaks = np.array([np.argmax(self.smth_gradient[self.start_pnts[i]:self.end_pnts[i]])])

            for peak in peaks:
                if (self.start_pnts[i] + peak) >= (self.trace.data.shape[0] - limit):
                    continue
                if self.start_pnts[i] + peak not in event_locations:
                    event_locations.append(self.start_pnts[i] + peak)
                    event_scores.append(scores[i])

        return np.array(event_locations), np.array(event_scores)       


    def _remove_duplicate_locations(self) -> None:
        '''
        Remove event locations and associated scores that have potentially been picked up by
        overlapping start-/ end-points of different detection peaks.
        '''
        ### Check for duplicates:
        unique_indices = np.unique(self.event_locations, return_index=True)[1]
        self.event_locations, self.event_scores = self.event_locations[unique_indices], self.event_scores[unique_indices]
        
        remove = list(np.argwhere(np.diff(self.event_locations)<self.window_size/100).flatten() + 1)
        self.event_locations = np.delete(self.event_locations, remove)
        self.event_scores = np.delete(self.event_scores, remove)
        self.event_locations = np.asarray(self.event_locations, dtype=np.int64)


    def _get_event_properties(self, filter: bool=True) -> dict:
        '''
        Find more detailed event location properties required for analysis. Namely, baseline, event onset,
        peak half-decay and 10 & 90% rise positions. Also extracts the actual event properties, such as
        amplitude or half-decay time.
        
        Parameters
        ------
        filter: bool
            If true, properties are extracted from the filtered data.
        '''
        ### Prepare data
        diffs = np.diff(self.event_locations, append=self.trace.data.shape[0]) # Difference in points between the event locations
        add_points = int(self.window_size/3)
        after=self.window_size + add_points
        positions = self.event_locations
        if int(self.window_size/100) < 1:
            self.peak_spacer = 1
        else:
            self.peak_spacer = int(self.window_size/100)

        ### Set parameters for charge calculation
        factor_charge = 4
        num_combined_charge_events = 1
        calculate_charge = False # will be set to True in the loop if double event criteria are fulfilled; not a flag for charge 

        if np.any(positions - add_points < 0) or np.any(positions + after >= self.trace.data.shape[0]):
            raise ValueError('Cannot extract time windows exceeding input data size.')

        mini_trace = self.hann_filter(data=self.trace.data, filter_size=self.convolve_win) if filter else self.trace.data
        mini_trace *= self.event_direction   

        self._init_arrays(['event_peak_locations', 'bsl_starts', 'bsl_ends', 'event_start', 'min_positions_rise', 'max_positions_rise'], positions.shape[0], dtype=np.int64)
        self._init_arrays(['event_peak_values', 'event_bsls', 'event_bsl_durations', 'decaytimes', 'charges', 'risetimes', 'half_decay'], positions.shape[0], dtype=np.float64)               

        for ix, position in enumerate(positions):
            indices = position + np.arange(-add_points, after)
            data = mini_trace[indices]
            
            event_peak = get_event_peak(data=data,event_num=ix,add_points=add_points,window_size=self.window_size,diffs=diffs)
            
            self.event_peak_locations[ix] = int(event_peak)
            self.event_peak_values[ix] = data[event_peak]
            self.event_peak_values[ix] = np.mean(data[int(event_peak-self.peak_spacer):int(event_peak+self.peak_spacer)])
            
            baseline, baseline_var, bsl_start, bsl_end, bsl_duration = get_event_baseline(data=data,event_num=ix,diffs=diffs,add_points=add_points,peak_positions=self.event_peak_locations,positions=positions)
            self.bsl_starts[ix] = bsl_start
            self.bsl_ends[ix] = bsl_end
            self.event_bsls[ix] = baseline
            self.event_bsl_durations[ix] = bsl_duration
            
            onset_position = get_event_onset(data=data,peak_position=event_peak,baseline=baseline,baseline_var=baseline_var)
            self.event_start[ix] = onset_position
            
            risetime, min_position_rise, max_position_rise = get_event_risetime(data=data, peak_position=event_peak,bsl_start_position=bsl_start, baseline=baseline)
            self.risetimes[ix] = risetime
            self.min_positions_rise[ix] = min_position_rise
            self.max_positions_rise[ix] = max_position_rise
            level = baseline + (data[event_peak] - baseline) / 2
            if diffs[ix] < add_points: # next event close; check if we can get halfdecay
                right_lim = diffs[ix]+add_points # Right limit is the onset of the next event
                test_arr =  data[event_peak:right_lim]
                if test_arr[test_arr<level].shape[0]: # means that event goes below 50% ampliude before max rise of the next event; 1/2 decay can be calculated
                    halfdecay_position, halfdecay_time = get_event_halfdecay_time(data=data[0:right_lim],peak_position=event_peak,baseline=baseline)
                else:
                    halfdecay_position, halfdecay_time = np.nan, np.nan
            else:  
                halfdecay_position, halfdecay_time = get_event_halfdecay_time(data=data, peak_position=event_peak, baseline=baseline)

            self.half_decay[ix] = halfdecay_position
            self.decaytimes[ix] = halfdecay_time
            
            # calculate charges
            ### For charge; multiple event check done outside function.
            if ix < positions.shape[0]-1:
                if num_combined_charge_events == 1: # define onset position for charge calculation
                    onset_in_trace = positions[ix] - (add_points-self.event_start[ix])
                    baseline_for_charge = self.event_bsls[ix]

                if np.isnan(self.half_decay[ix]):
                    num_combined_charge_events += 1
                
                else:
                    ### Get distance from peak to next event location.
                    peak_in_trace = positions[ix] + (self.event_peak_locations[ix] - add_points)
                    next_event_location = positions[ix+1]
                    delta_peak_location = next_event_location - peak_in_trace
                    
                    # determine end of area calculation based on event decay
                    endpoint = int(self.event_peak_locations[ix] + factor_charge*(int(self.half_decay[ix]) - self.event_peak_locations[ix]))
                    delta_peak_endpoint = endpoint-self.event_peak_locations[ix]

                    if delta_peak_location > delta_peak_endpoint: # Next event_location further away than the charge window; calculate charge
                        calculate_charge = True
                    else:
                        num_combined_charge_events += 1

                if calculate_charge:
                    endpoint_in_trace = positions[ix] + (self.event_peak_locations[ix] - add_points) + delta_peak_endpoint
                    charge = get_event_charge(data=mini_trace, start_point=onset_in_trace, end_point=endpoint_in_trace, baseline=baseline_for_charge, sampling=self.trace.sampling)
                    
            else: # Handle the last event
                if num_combined_charge_events == 1: # define onset position for charge calculation
                    onset_in_trace = positions[ix] - (add_points-self.event_start[ix])
                    baseline_for_charge = self.event_bsls[ix]
                
                peak_in_trace = positions[ix] + (self.event_peak_locations[ix] - add_points)
                endpoint = int(self.event_peak_locations[ix] + factor_charge*(int(self.half_decay[ix]) - self.event_peak_locations[ix]))
                delta_peak_endpoint = endpoint-self.event_peak_locations[ix]
                endpoint_in_trace = positions[ix] + (self.event_peak_locations[ix] - add_points) + delta_peak_endpoint
                
                if endpoint_in_trace > mini_trace.shape[0]:
                    endpoint_in_trace = mini_trace.shape[0]

                charge = get_event_charge(data=mini_trace, start_point=onset_in_trace, end_point=endpoint_in_trace, baseline=baseline_for_charge, sampling=self.trace.sampling)
                calculate_charge = True
            if calculate_charge: # Charge was caclulated; check how many potentially overlapping events contributed.
                charge = [charge/num_combined_charge_events]*num_combined_charge_events
                for ix_adjuster in range(len(charge)):
                    self.charges[ix-ix_adjuster] = charge[ix_adjuster]
                            
                # Reset values after calculation
                calculate_charge = False
                num_combined_charge_events = 1

        ## Convert units
        self.event_peak_values *= self.event_direction
        self.event_bsls *= self.event_direction
        self.risetimes *= self.trace.sampling
        self.decaytimes *= self.trace.sampling
        self.charges *= self.event_direction

        ## map indices back to original trace
        for ix, position in enumerate(positions):
            self.event_peak_locations[ix] = int(self.event_peak_locations[ix] + self.event_locations[ix] - self.add_points)
            self.bsl_starts[ix] = int(self.bsl_starts[ix] + self.event_locations[ix] - self.add_points)
            self.bsl_ends[ix] = int(self.bsl_ends[ix] + self.event_locations[ix] - self.add_points)
            
            self.event_start[ix] = int(self.event_start[ix] + self.event_locations[ix] - self.add_points)
            self.min_positions_rise[ix] = int(self.min_positions_rise[ix] + self.event_locations[ix] - self.add_points)
            self.max_positions_rise[ix] = int(self.max_positions_rise[ix] + self.event_locations[ix] - self.add_points)
            
            if not np.isnan(self.half_decay[ix]):
                self.half_decay[ix] = int(self.half_decay[ix] + self.event_locations[ix] - self.add_points)


    def _get_average_event_properties(self) -> dict:
        '''extracts event properties for the event average the same way the individual events are analysed'''
        ### Prepare data
        diffs = [int(self.window_size / 3) * 10] * 3 # Difference in points between the event locations
        add_points = int(self.window_size / 3)

        ### Set parameters for charge calculation
        factor_charge = 4
        data = np.mean(self.events, axis=0) * self.event_direction

        event_peak = get_event_peak(data=data,event_num=0,add_points=add_points,window_size=self.window_size,diffs=diffs)
        event_peak_value = data[event_peak]

        baseline, baseline_var, bsl_start, bsl_end, bsl_duration = get_event_baseline(data=data,event_num=0,diffs=diffs,add_points=add_points,peak_positions=[event_peak],positions=[add_points])
        onset_position = get_event_onset(data=data,peak_position=event_peak,baseline=baseline,baseline_var=baseline_var)
        risetime, min_position_rise, max_position_rise = get_event_risetime(data=data,peak_position=event_peak,bsl_start_position=bsl_start, baseline=baseline)

        halfdecay_position, halfdecay_time = get_event_halfdecay_time(data=data,peak_position=event_peak, baseline=baseline)        
        endpoint = int(event_peak + factor_charge*halfdecay_position)
        charge = get_event_charge(data=data, start_point=onset_position, end_point=endpoint, baseline=baseline, sampling=self.trace.sampling)

        results = {'amplitude': event_peak_value - baseline,
                   'baseline': baseline * self.event_direction,
                   'risetime':risetime * self.trace.sampling,
                   'halfdecay_time':halfdecay_time * self.trace.sampling,
                   'charge':charge * self.event_direction,
                   'event_peak':event_peak,
                   'onset_position':onset_position,
                   'min_position_rise':min_position_rise,
                   'max_position_rise':max_position_rise,
                   'halfdecay_position':halfdecay_position,
                   'endpoint_charge':endpoint
                   }
        
        return results


    def detect_events(self, stride: int=None, eval: bool=False, resample_to_600: bool=True, peak_w: int=5, 
                      rel_prom_cutoff: float=0.25, convolve_win: int=20, gradient_convolve_win: int=None) -> None:
        '''
        Wrapper function to perform event detection, extraction and analysis
        
        Parameters
        ------
        stride: int, default = None
            The stride used during prediction. If not specified, it will be set to 1/30 of the window size
        eval: bool, default = False
            Whether to evaluate detected events.
        peak_w: int, default = 5
            The minimum prediction peak width.
        rel_prom_cutoff: int, float = 0.25
            The relative prominence cutoff. Overlapping events are separated based on a peak-finding in the first derivative. To be considered
            an event, any detected peak must have at least 25% prominence of the largest detected prominence.
        convolve_win: int, default = 20
            Window size for the hanning window used to filter the data for event analysis.
        gradient_convolve_win: int, default = None
            Window size for the hanning window used to filter the derivative for event analysis
        resample_to_600: bool, default = True
            Whether to resample the the data to match a 600 point window. Should always be true, unless a model was trained with a different window size.
        '''   
        self.peak_w = peak_w
        self.rel_prom_cutoff = rel_prom_cutoff
        self.convolve_win = convolve_win
        self.add_points = int(self.window_size/3)
        
        self.stride_length = stride if stride else round(self.window_size/30)
        self.gradient_convolve_win = gradient_convolve_win if gradient_convolve_win else self.convolve_win * 2        
        self.resampling_factor = 600/self.window_size if resample_to_600 else 1

        self.__predict()
        
        # Linear interpolation of prediction trace to match the original data.
        self.prediction, self.interpol_factor = self._interpolate_prediction_trace()
        self.start_pnts, self.end_pnts, scores = self._get_prediction_peaks(peak_w=peak_w)
        self.gradient, self.smth_gradient = self._make_smth_gradient()
        self.grad_threshold = self._get_grad_threshold(grad=self.smth_gradient, start_pnts=self.start_pnts, end_pnts=self.end_pnts)
        self.event_locations, self.event_scores = self._find_event_locations(limit=self.window_size + self.add_points,
                                                                             scores=scores,
                                                                             rel_prom_cutoff=rel_prom_cutoff)
        self._remove_duplicate_locations()

        if self.event_locations.shape[0] > 0:
            self.events = self.trace._extract_event_data(positions=self.event_locations, 
                                                         before=self.add_points, after=self.window_size + self.add_points)

            self._get_event_properties()
            self.events = self.events - self.event_bsls[:, None]
            self.average_event_properties = self._get_average_event_properties()
            
            # Fit the average event; take a subset of the window.
            fit_start = int(self.window_size/6) # 1/2 of add points, i.e. half the stretch added to the events.
            fit_end = int(self.window_size/2)

            self.fitted_avg_event = self._fit_event(
                data=np.mean(self.events, axis=0)[fit_start:fit_end],
                amplitude=self.average_event_properties['amplitude'] * self.event_direction,
                t_rise=self.average_event_properties['risetime'],
                t_decay=self.average_event_properties['halfdecay_time'],
                x_offset=(self.average_event_properties['onset_position'] - fit_start)*self.trace.sampling)

            if eval:
                self._eval_events()


    def _get_average_event_decay(self) -> float:
        ''' Returns the decay time constant of the averaged events '''
        event_x = np.arange(0, self.events.shape[1]) * self.trace.sampling
        event_avg = np.average(self.events, axis=0) * self.event_direction
        if self.events.shape[0] < 4:
            fit_start = np.argmax(np.convolve(event_avg, np.ones(5) / 5, mode='same')) + int(0.01 * self.window_size)
        else:
            fit_start = np.argmax(event_avg) + int(0.01 * self.window_size)
        if fit_start > self.events.shape[1] - int(0.2 * self.window_size): # not a valid starting point
            return np.nan
        try:
            fit, _ = curve_fit(exp_fit, event_x[fit_start:], event_avg[fit_start:],
                            p0=[np.amax(event_avg), self.events.shape[1] / 50 * self.trace.sampling, 0])
            return fit[1]
        except RuntimeError:
            return np.nan


    def _fit_event(self, data: np.ndarray, amplitude: float=1, t_rise: float=1, t_decay: float=1, x_offset: float=1) -> dict:
        '''
        Performs a rudimentary fit to input event. If not starting values are provided, the data is fitted with
        all starting values set to one.
        
        Parameters
        ------
        data: np.ndarray
            The data to be fitted.
        amplitude: float
            Amplitude estimate
        t_rise: float
            Rise Tau estimate
        t_decay: float
            Decay Tau estimate
        x_offset: float
            Baseline period estimate

        Returns
        ------
        results: dict
            Dictionary containing the fitted parameters.
        '''
        x = np.arange(0, data.shape[0]) * self.trace.sampling
        try:
            popt, _ = curve_fit(mEPSC_template, x, data, p0=[amplitude, t_rise, t_decay, x_offset])
        except RuntimeError:
            popt = np.array([np.nan] * 4)
        
        results = {'amplitude':popt[0],
                   'risetime':popt[1],
                   't_decay':popt[2],
                   'x_offset':popt[3]
                   }
        
        return results


    def _eval_events(self) -> None:
        ''' Evaluates events. Calculates mean, std and median of amplitudes & charge, as well as decay tau and
        frequency of events. Results are stored as EventStats object in self.event_stats.
        In addition, times of event peaks, onset and half decay are calculated. 
        '''
        if not self.events_present():
            return

        self.event_stats = EventStats(amplitudes=self.event_peak_values - self.event_bsls,
                                      scores=self.event_scores,
                                      tau=self._get_average_event_decay(),
                                      charges=self.charges,
                                      risetimes=self.risetimes,
                                      decaytimes=self.decaytimes,
                                      time=self.trace.total_time,
                                      unit=self.trace.y_unit)
        
        self.event_peak_times = self.event_peak_locations * self.trace.sampling
        self.half_decay_times = self.half_decay * self.trace.sampling
        self.event_start_times = self.event_start * self.trace.sampling
        self.interevent_intervals = np.diff(self.event_peak_times)

        if self.verbose:
            self.event_stats.print()


    def save_to_h5(self, filename: str, include_prediction: bool=False) -> None:
        ''' 
        Save detection results to an hdf5 (.h5) file.
        
        filename: str
            Filename to save results to. Needs to be an .h5 file.
        include_prediction: bool
            Boolean wether to include the prediction trace in the output file.
        '''
        if not hasattr(self, 'event_stats'):
            self._eval_events()
            if not hasattr(self, 'event_stats'):
                print('Save error: No events found')
                return
                
        if not filename.endswith('h5'):
            filename = ''.join(filename, '.h5')

        with h5py.File(filename, 'w', track_order=True) as f:
            f.create_dataset('events', data=np.array(self.events))
            f.create_dataset('event_params/event_locations', data=np.array(self.event_locations))
            f.create_dataset('event_params/event_scores', data=np.array(self.event_scores))
            f.create_dataset('event_params/event_amplitudes', data=self.event_stats.amplitudes)
            f.create_dataset('event_params/event_charges', data=self.event_stats.charges)
            f.create_dataset('event_params/event_risetimes', data=self.event_stats.risetimes)
            f.create_dataset('event_params/event_halfdecays', data=self.event_stats.halfdecays)
            f.create_dataset('event_params/event_bsls', data=np.array(self.event_bsls))
            f.create_dataset('event_statistics/amplitude_average', data=self.event_stats.mean(self.event_stats.amplitudes))
            f.create_dataset('event_statistics/amplitude_stdev', data=self.event_stats.std(self.event_stats.amplitudes))
            f.create_dataset('event_statistics/amplitude_median', data=self.event_stats.median(self.event_stats.amplitudes))
            f.create_dataset('event_statistics/charge_mean', data=self.event_stats.mean(self.event_stats.charges))
            f.create_dataset('event_statistics/charge_median', data=self.event_stats.median(self.event_stats.charges))
            f.create_dataset('event_statistics/risetime_mean', data=self.event_stats.mean(self.event_stats.risetimes))
            f.create_dataset('event_statistics/risetime_median', data=self.event_stats.median(self.event_stats.risetimes))
            f.create_dataset('event_statistics/decaytime_mean', data=self.event_stats.mean(self.event_stats.halfdecays))
            f.create_dataset('event_statistics/decaytime_median', data=self.event_stats.median(self.event_stats.halfdecays))
            f.create_dataset('event_statistics/decay_from_fit', data=self.event_stats.avg_tau_decay)
            f.create_dataset('event_statistics/frequency', data=self.event_stats.frequency())

            f.attrs['amplitude_unit'] = self.trace.y_unit
            f.attrs['recording_time'] = self.trace.data.shape[0] * self.trace.sampling
            f.attrs['source_filename'] = self.trace.filename
            f.attrs['miniml_model'] = self.model_path
            f.attrs['miniml_model_threshold'] = self.model_threshold
            f.attrs['stride'] = self.stride_length
            f.attrs['window'] = self.window_size
            f.attrs['event_direction'] = self.event_direction

            if include_prediction:
                f.create_dataset('prediction', data=self.prediction)
        print(f'Events saved to {filename}')


    def save_to_csv(self, filename: str='') -> None:
        ''' 
        Save detection results to a .csv file. 
        Generates two files, one with averages and one with the values for the individual events.
        Filename is automatically generated.
        

        filename: str
            filename, including path. Results will be split into "filename + _avgs.csv" and "filename + _individual.csv"
        '''
        if filename.endswith('.csv'):
            filename = filename.removesuffix('.csv')
        
        if not hasattr(self, 'event_stats'):
            self._eval_events()
            if not hasattr(self, 'event_stats'):
                print('Save error: No events found')
                return
        
        individual = np.stack((
            np.array(self.event_locations),
            np.array(self.event_scores),
            self.event_stats.amplitudes,
            self.event_stats.charges,
            self.event_stats.risetimes,
            self.event_stats.halfdecays))
        
        avgs = np.array((
            self.event_stats.mean(self.event_stats.amplitudes),
            self.event_stats.std(self.event_stats.amplitudes),
            self.event_stats.median(self.event_stats.amplitudes),
            self.event_stats.mean(self.event_stats.charges),
            self.event_stats.mean(self.event_stats.risetimes),
            self.event_stats.mean(self.event_stats.halfdecays),
            self.event_stats.avg_tau_decay,
            self.event_stats.frequency()))
        
        colnames = [f'event_{i}' for i in range(len(self.event_locations))]

        individual = pd.DataFrame(individual, index=['location', 'score', 'amplitude', 'charge', 'risetime', 'decaytime'], columns=colnames)
        avgs = pd.DataFrame(avgs, index=['amplitude mean', 'amplitude std', 'amplitude median', 'charge mean', 'risetime mean', 'decaytime mean', 'tau_avg', 'frequency'])
        
        individual.to_csv(f'{filename}_individual.csv')
        avgs.to_csv(f'{filename}_avgs.csv', header=False)
        print(f'events saved to {filename}_avgs.csv and {filename}_individual.csv')


    def save_to_pickle(self, filename: str='', include_prediction: bool=True, include_data: bool=True) -> None:
        ''' 
        Save detection results to a .pickle file.         

        Parameters
        ------
        filename: str
            Name and if desired directory in which to save the file
        include_prediction: bool
            Include the prediction trace.
        include_data: bool
            Save the mini trace together with the analysis results
        '''
        if not hasattr(self, 'event_stats'):
            self._eval_events()
            if not hasattr(self, 'event_stats'):
                print('Save error: No events found')
                return

        if not filename.endswith('pickle'):
            filename += '.pickle'

        results = {
            'event_location_parameters':{
                'event_locations':np.array(self.event_locations),
                'event_scores':np.array(self.event_scores),
                'event_peak_locations':self.event_peak_locations,
                'event_baselines':self.event_bsls,
                'event_onset_locations':self.event_start,
                'min_positions_rise':self.min_positions_rise,
                'max_positions_rise':self.max_positions_rise,
                'half_decay_positions':self.half_decay,},
             
            'individual_values':{
                'amplitudes':self.event_stats.amplitudes,
                'charges':self.event_stats.charges,
                'risetimes':self.event_stats.risetimes,
                'half_decaytimes':self.event_stats.halfdecays},            
            
            'average_values':{
                'amplitude mean':self.event_stats.mean(self.event_stats.amplitudes),
                'amplitude std':self.event_stats.std(self.event_stats.amplitudes),
                'amplitude median':self.event_stats.median(self.event_stats.amplitudes),
                'charge mean':self.event_stats.mean(self.event_stats.charges),
                'risetime mean':self.event_stats.mean(self.event_stats.risetimes),
                'half_decaytime mean':self.event_stats.mean(self.event_stats.halfdecays),
                'decay_tau':self.event_stats.avg_tau_decay*1000,
                'frequency':self.event_stats.frequency()},
            
            'average_event_properties':self.average_event_properties,
            'average_event_fit':self.fitted_avg_event,
            'metadata':{
                ### trace information:
                'source_filename':self.trace.filename,
                'y_unit':self.trace.y_unit,
                'recording_time':self.trace.data.shape[0] * self.trace.sampling,
                'sampling':self.trace.sampling,
                'sampling_rate':self.trace.sampling_rate,

                ### miniML information
                'miniml_model':self.model_path,
                'miniml_model_threshold':self.model_threshold,
                
                ### event detection params:
                'window_size':self.window_size,
                'stride':self.stride_length,
                'add_points':self.add_points,
                'resampling_factor':self.resampling_factor,

                ### event analysis params:
                'convolve_win':self.convolve_win,
                'gradient_convolve_win':self.gradient_convolve_win,
                'min_peak_w':self.peak_w,
                'rel_prom_cutoff':self.rel_prom_cutoff,
                'event_direction':self.event_direction},
            'events':self.events}

        if include_prediction:
            results['prediction']=self.prediction # Save prediction as numpy array

        if include_data:
            results['mini_trace']=self.trace.data

        with open(filename, 'wb') as handle:
            pkl.dump(results, handle)
        print(f'events saved to {filename}')



class EventAnalysis(EventDetection):
    '''miniML class for analysis of events detected by an alternative method. Convenient for method comparison.
    Parameters
    ----------
    trace: miniML trace object
        The raw data as miniML trace object.
    window_size: int
        Number of samples to extract for each individual event.
    event_direction: str
        The direction of the events.
    event_positions: np.ndarray or list
        The position(s) of detected events.
    Methods
    ----------
    eval_events: 
        Perform event analysis.
    '''
    def __init__(self, trace, window_size, event_direction, verbose, event_positions, convolve_win, resampling_factor):
        super().__init__(data=trace, window_size=window_size, event_direction=event_direction, verbose=verbose)
        self.add_points = int(self.window_size/3)
        self.event_direction = event_direction
        self.convolve_win = convolve_win
        self.resampling_factor = resampling_factor

        self.event_locations = event_positions[np.logical_and(
                                                self.add_points < event_positions, 
                                                event_positions < len(self.trace.data) - (self.window_size + self.add_points))]
        self.event_locations = self.event_locations.astype(np.int64)
        self.events = self.trace._extract_event_data(self.event_locations, before=self.add_points, 
                                                     after=self.window_size + self.add_points)
        self.convolve_win = convolve_win
        
    def eval_events(self, filter: bool=True) -> None:
        if self.event_locations.shape[0] > 0:
            super()._get_event_properties(filter=filter)
            self.events = self.events - self.event_bsls[:, None]
            super()._eval_events()
<|MERGE_RESOLUTION|>--- conflicted
+++ resolved
@@ -324,7 +324,7 @@
 
 
     def filter(self, notch: float=None, highpass: float=None, lowpass: float=None, order: int=4,
-               savgol: float=None, hann:int=None) -> MiniTrace:
+               savgol: float=None) -> MiniTrace:
         ''' Filters trace with a combination of notch, high- and lowpass filters.
         If both lowpass and savgol arguments are passed, only the lowpass filter is applied. 
         notch: float, default=None
@@ -360,13 +360,9 @@
         
         if hann:
             win = signal.windows.hann(hann)    
-<<<<<<< HEAD
-            filtered_data = signal.convolve(filtered_data, win, mode='same') / sum(win)
-=======
             filtered_data = signal.convolve(filtered_data, win, mode='full') / sum(win)
             filtered_data[:hann] = self.data[:hann]
             filtered_data[filtered_data.shape[0]-hann:filtered_data.shape[0]] = self.data[filtered_data.shape[0]-hann:filtered_data.shape[0]]
->>>>>>> a6c820d7
 
         return MiniTrace(filtered_data, sampling_interval=self.sampling, y_unit=self.y_unit, filename=self.filename)
 
